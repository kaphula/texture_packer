<<<<<<< HEAD
#![allow(unstable)]
=======
#![feature(collections, core, path, io)]
>>>>>>> 16404fa0

extern crate image;
extern crate texture_packer;

use std::old_io::File;

use texture_packer::texture::Texture;
use texture_packer::{
<<<<<<< HEAD
    Packer,
    ShelfPacker,
    GuillotinePacker,
    MaxrectPacker,
    SkylinePacker,
};

use image::{
    ImageBuffer,
    DynamicImage
};

static OUTPUT_IMAGE_WIDTH: u32 = 400;
static OUTPUT_IMAGE_HEIGHT: u32 = 400;

fn pack<P: Packer<Buffer=DynamicImage>>(output_filename: &str) {
    let buf = DynamicImage::ImageRgba8(ImageBuffer::new(OUTPUT_IMAGE_WIDTH, OUTPUT_IMAGE_HEIGHT));
    let mut packer: P = Packer::new(buf);

    for i in range(1u32, 11) {
        let mut filename = "./assets/".to_string();
        filename.push_str(format!("{}.png", i).as_slice());
        let image = image::open(&Path::new(filename)).unwrap();
=======
    TexturePacker,
    TexturePackerConfig,
};
use texture_packer::importer::{
    ImageImporter,
};
use texture_packer::exporter::{
    ImageExporter,
};

static MAX_IMAGE_WIDTH: u32 = 400;
static MAX_IMAGE_HEIGHT: u32 = 400;
>>>>>>> 16404fa0

fn main() {
    let mut config = TexturePackerConfig::default();
    config.max_width = MAX_IMAGE_WIDTH;
    config.max_height = MAX_IMAGE_HEIGHT;
    config.allow_rotation = false;
    config.texture_outlines = true;
    config.border_padding = 2;

    let mut texture_packer = TexturePacker::new(config);

    for i in 1..11 {
        let mut path = "./assets/".to_string();
        let filename = format!("{}.png", i);
        path.push_str(filename.as_slice());
        let texture = ImageImporter::import_from_file(&Path::new(path)).unwrap();

        texture_packer.pack(filename.clone(), Box::new(texture));
    }

    let image = ImageExporter::export(&texture_packer).unwrap();
    let output_filename = "skyline-packer-output.png";
    let fout = File::create(&Path::new(output_filename)).unwrap();
<<<<<<< HEAD
    let _ = packer.buf().save(fout, image::PNG);
}

fn main() {
    pack::<ShelfPacker<DynamicImage>>("shelf-packer-output.png");
    pack::<MaxrectPacker<DynamicImage>>("maxrect-packer-output.png");
    pack::<SkylinePacker<DynamicImage>>("skyline-packer-output.png");
    pack::<GuillotinePacker<DynamicImage>>("guillotine-packer-output.png");
=======
    println!("{} x {}", texture_packer.width(), texture_packer.height());
    let _ = image.save(fout, image::PNG);
>>>>>>> 16404fa0
}
<|MERGE_RESOLUTION|>--- conflicted
+++ resolved
@@ -1,8 +1,4 @@
-<<<<<<< HEAD
-#![allow(unstable)]
-=======
 #![feature(collections, core, path, io)]
->>>>>>> 16404fa0
 
 extern crate image;
 extern crate texture_packer;
@@ -11,31 +7,6 @@
 
 use texture_packer::texture::Texture;
 use texture_packer::{
-<<<<<<< HEAD
-    Packer,
-    ShelfPacker,
-    GuillotinePacker,
-    MaxrectPacker,
-    SkylinePacker,
-};
-
-use image::{
-    ImageBuffer,
-    DynamicImage
-};
-
-static OUTPUT_IMAGE_WIDTH: u32 = 400;
-static OUTPUT_IMAGE_HEIGHT: u32 = 400;
-
-fn pack<P: Packer<Buffer=DynamicImage>>(output_filename: &str) {
-    let buf = DynamicImage::ImageRgba8(ImageBuffer::new(OUTPUT_IMAGE_WIDTH, OUTPUT_IMAGE_HEIGHT));
-    let mut packer: P = Packer::new(buf);
-
-    for i in range(1u32, 11) {
-        let mut filename = "./assets/".to_string();
-        filename.push_str(format!("{}.png", i).as_slice());
-        let image = image::open(&Path::new(filename)).unwrap();
-=======
     TexturePacker,
     TexturePackerConfig,
 };
@@ -48,7 +19,6 @@
 
 static MAX_IMAGE_WIDTH: u32 = 400;
 static MAX_IMAGE_HEIGHT: u32 = 400;
->>>>>>> 16404fa0
 
 fn main() {
     let mut config = TexturePackerConfig::default();
@@ -72,17 +42,6 @@
     let image = ImageExporter::export(&texture_packer).unwrap();
     let output_filename = "skyline-packer-output.png";
     let fout = File::create(&Path::new(output_filename)).unwrap();
-<<<<<<< HEAD
-    let _ = packer.buf().save(fout, image::PNG);
-}
-
-fn main() {
-    pack::<ShelfPacker<DynamicImage>>("shelf-packer-output.png");
-    pack::<MaxrectPacker<DynamicImage>>("maxrect-packer-output.png");
-    pack::<SkylinePacker<DynamicImage>>("skyline-packer-output.png");
-    pack::<GuillotinePacker<DynamicImage>>("guillotine-packer-output.png");
-=======
     println!("{} x {}", texture_packer.width(), texture_packer.height());
     let _ = image.save(fout, image::PNG);
->>>>>>> 16404fa0
 }
